--- conflicted
+++ resolved
@@ -69,11 +69,7 @@
 
         # load default parameters if none were given
         if params is None:
-<<<<<<< HEAD
-            params = dp.loadDefaultParams(seed=self.seed)
-=======
             params = dp.loadDefaultParams(seed=seed)
->>>>>>> 0db88b59
 
         # Initialize base class Model
         super().__init__(integration=integration, params=params)
