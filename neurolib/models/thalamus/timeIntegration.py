--- conflicted
+++ resolved
@@ -334,11 +334,7 @@
         s_er = s_er + dt * d_s_er
         s_gr = s_gr + dt * d_s_gr
         # noisy variable
-<<<<<<< HEAD
-        ds_et = ds_et + dt * d_ds_et + gamma_e**2 * d_phi * sqrt_dt * noise[i]
-=======
         ds_et = ds_et + dt * d_ds_et + gamma_e ** 2 * d_phi * sqrt_dt * noise[i - startind]
->>>>>>> 0db88b59
         ds_gt = ds_gt + dt * d_ds_gt
         ds_er = ds_er + dt * d_ds_er
         ds_gr = ds_gr + dt * d_ds_gr
